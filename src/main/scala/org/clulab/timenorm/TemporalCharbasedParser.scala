--- conflicted
+++ resolved
@@ -84,11 +84,7 @@
 
 
   def parse(sourceText: String, anchor: TimeSpan): Data = {
-<<<<<<< HEAD
     val entities = identification("\n\n\n" + sourceText + "\n\n\n")
-=======
-    val entities = identification("\n\n\n" + sourceText  + "\n\n\n")
->>>>>>> 13937119
     val links = linking(entities)
     val properties = complete(entities, links, sourceText)
     val anafora: Elem = build(entities, links, properties)
