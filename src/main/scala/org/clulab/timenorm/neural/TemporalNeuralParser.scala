package org.clulab.timenorm.neural

import java.io._
import java.nio.file.{Files, Paths}
import java.time.{LocalDateTime, ZoneOffset}

import com.codecommit.antixml._
import org.clulab.anafora.Data
import org.clulab.timenorm.formal._
import org.deeplearning4j.nn.graph.ComputationGraph
import org.deeplearning4j.util.ModelSerializer
import org.nd4j.linalg.factory.Nd4j
import play.api.libs.json._

import scala.collection.mutable.ListBuffer
import scala.io.Source
import scala.language.postfixOps
import scala.util.Try

object TemporalNeuralParser {
  val usage =
    """
<<<<<<< HEAD
               Usage: TemporalNeuralParser [options]
=======
          Usage: TemporalNeuralParser -i FILE -o FILE [-b NUMBER]
>>>>>>> a941e864

          Arguments:
            -i FILE, --input FILE
            -o FILE, --output FILE
            -b NUMBER, --batch_size NUMBER    Default: 40

            -h, --help                        prints this menu
    """

  def main(args: Array[String]): Unit = {

    def exit(message: Option[String] = None) = {
      if (message.isDefined) println(message.get)
      println(usage)
      sys.exit(1)
    }

    def parseOptions(argList: List[String]): Map[String, String] = {
      if (args.length == 0 || args(0) == "-h" || args(0) == "--help") exit()
      argList.sliding(2, 2).map(s =>
        s.head match {
          case "--input" | "-i" =>
            if (Files.exists(Paths.get(s(1))))
              "input" -> s(1)
            else
              exit(Some("Input file does not exist."))
          case "--output" | "-o" =>
            if (Files.exists(Paths.get(s(1))))
              "output" -> s(1)
            else
              exit(Some("Output file does not exist."))
          case "--batch_size" | "-b" =>
            if (s(1).forall(_.isDigit))
              "batch_size" -> s(1)
            else
              exit(Some("Batch size is not a number."))
          case _ => exit(Some("Bad usage."))
        }
      ).toMap
    }
    val options = parseOptions(args.toList)
    if (!(options.contains("input") && options.contains("output")))
      exit(Some("Bad usage."))

    val parser = new TemporalNeuralParser()
    val file = new File(options("output"))
    val bw = new BufferedWriter(new FileWriter(file))
    val batch_size = options.getOrElse("batch_size", "40").toInt
    val batches = Source.fromFile(options("input")).getLines.toList.sliding(batch_size, batch_size).toList
    for ((batch, batchn) <- batches.zipWithIndex) {
      println("Batch " + (batchn + 1) + "/" + batches.size + " with " + batch.size + " lines")
      val data = parser.parse(batch)
      val lines = parser.intervals(data)
      for ((line, linen) <- lines.zipWithIndex) {
        println("\tLine number " + (batchn * batch_size + linen) + ": " + batch(linen))
        bw.write("Line number: " + (batchn * batch_size + linen) + "\n")
        for ((timex, index) <- line.zipWithIndex) {
          bw.write("\tTimEx " + index + ":" + "\n")
          bw.write("\t\tText: " + batch(linen).slice(timex._1._1, timex._1._2) + "\n")
          bw.write("\t\tSpan: " + timex._1._1 + " - " + timex._1._2 + "\n")
          bw.write("\t\tIntervals:" + "\n")
          for (interval <- timex._2)
            bw.write("\t\t\t" + interval._1 + "-" + interval._2 + " " + interval._3 + "\n")
        }
        bw.write("\n")
      }
    }
    println("Finished!")
    bw.close()
  }
}


class TemporalNeuralParser(modelFile: InputStream =
                           getClass.getResourceAsStream("/org/clulab/timenorm/model/weights-improvement-22.dl4j.zip")) {
  private type Entities = List[List[(Int, Int, String)]]
  private type Properties = List[List[(Int, String, String)]]

  lazy private val network: ComputationGraph = ModelSerializer.restoreComputationGraph(modelFile, false)
  lazy private val char2int = readDict(this.getClass.getResourceAsStream("/org/clulab/timenorm/vocab/dictionary.json"))
  lazy private val operatorLabels = Source.fromInputStream(this.getClass.getResourceAsStream("/org/clulab/timenorm/label/operator.txt")).getLines.toList
  lazy private val nonOperatorLabels = Source.fromInputStream(this.getClass.getResourceAsStream("/org/clulab/timenorm/label/non-operator.txt")).getLines.toList
  lazy private val types = Source.fromInputStream(this.getClass.getResourceAsStream("/org/clulab/timenorm/linking_configure/date-types.txt")).getLines
                            .map(_.split(' ')).map(a => (a(0), (a(2), a(1)))).toList.groupBy(_._1).mapValues(_.map(_._2).toMap)
  lazy private val schema = (for {
      es <- scala.xml.XML.load(this.getClass.getResourceAsStream("/org/clulab/timenorm/linking_configure/timenorm-schema.xml")) \\ "entities"
      e <- es \ "entity"
    } yield (
      (e \\ "property" ).map(p =>
        ((e \ "@type" head).toString, ((p \ "@type" head).toString, (Try((p \ "@required" head).toString.toBoolean).getOrElse(true), Try((p \ "@instanceOf" head).toString.split(",")).getOrElse(Array()))))
      )
      :+
      ((e \ "@type" head).toString, ("parentType", (true, Array((es \ "@type" head).toString))))
  )).flatten.groupBy(_._1).mapValues(_.map(_._2).toMap)


  def printModel(){
    println(this.network.summary())
  }


  private def readDict(dictFile: InputStream): Map[String, Double] = {
    try {  Json.parse(dictFile).as[Map[String, Double]] } finally { dictFile.close() }
  }


  def parse(sourceText: List[String]): List[Data] = synchronized {
    val entities = identification(sourceText)
    val links = linking(entities)
    val antixml_not_allowed = """[^\u0009\u000A\u000D\u0020-\uD7FF\uE000-\uFFFD]+""".r
    val cleanSourceText = sourceText.map(antixml_not_allowed.replaceAllIn(_, " "))
    val properties = complete(entities, links, cleanSourceText)
    val anafora: List[Elem] = build(entities, links, properties)
    val data = (anafora zip cleanSourceText).map(b => new Data(b._1, Some(b._2)))
    data
  }


  def dct(data: Data): Interval = {
    val reader = new AnaforaReader(UnknownInterval)(data)
    val time = Try(reader.temporal(data.topEntities(0))(data)).getOrElse(null)
    time match {
      case interval: Interval => interval
      case intervals: Intervals => intervals.head
      case _ => UnknownInterval
    }
  }


  def extract_interval(interval: Interval): (LocalDateTime, LocalDateTime, Long) = (
      interval.start,
      interval.end,
      interval.end.toEpochSecond(ZoneOffset.UTC) - interval.start.toEpochSecond(ZoneOffset.UTC)
  )


  def intervals(data_batch: List[Data], dct: Option[Interval] = Some(UnknownInterval)): List[List[((Int,Int), List[(LocalDateTime, LocalDateTime, Long)])]] = synchronized {
    data_batch.map(data => {
      val reader = new AnaforaReader(dct.get)(data)
      data.topEntities.map(e => {
        val span = e.expandedSpan(data)
        val time = Try(reader.temporal(e)(data)).getOrElse(null)
        val timeIntervals: List[(LocalDateTime, LocalDateTime, Long)] = Try(time match {
          case interval: Interval => List(extract_interval(interval))
          case intervals: Intervals => intervals.map(extract_interval).toList
          case rInterval: RepeatingInterval => List((
            null,
            null,
            rInterval.preceding(LocalDateTime.now).next.end.toEpochSecond(ZoneOffset.UTC) - rInterval.preceding(LocalDateTime.now).next.start.toEpochSecond(ZoneOffset.UTC)
          ))
          case period: SimplePeriod => List((
            null,
            null,
            period.number * period.unit.getDuration.getSeconds
          ))
          case _ => List((null, null, 0.toLong))
        }).getOrElse(List((null, null, 0.toLong)))
        (span, timeIntervals)
      }).toList
    })
  }


  private def identification(sourceText: List[String]): Entities = {
    val formatText = sourceText.map(s => "\n\n\n" + s + "\n\n\n")
    val max_seq = formatText.map(_.length).max
    val padd =   formatText.map(s => Vector.fill(max_seq - s.length)(4.0))
    // Convert the sentences into character code Nd4j matrix.
    val input = Nd4j.create(formatText.zipWithIndex.map(s => s._1.map(c => this.char2int.getOrElse(c.toString, this.char2int("<unk>"))).toArray ++ padd(s._2)).toArray)

    this.network.setInput(0, input)
    val results = this.network.feedForward()

    // Gets the matrix from the output layer for batch = b (the batch outputs are inter)
    val out_batch = (m: Array[Array[Float]], b: Int) => m.indices.by(formatText.size).map(_ + b) collect m toArray

    // Take the slice of output removing the \n characters and the padding. For each position take the index of the max output. Get the label of that index.
    val labels = (x: Array[Array[Float]], p: Int, l: List[String]) => x.slice(3, max_seq - (p + 3)).map(r => r.indexWhere(i => i == r.max)).toList.map(o => Try(l(o-1)).getOrElse("O"))

    // Slide through label list and get position where the label type changes. Slide through the resulting list and build the spans as current_position(start), next_position(end), current_label. Remove the "O"s
    val spans = (x: List[String]) => ("" +: x :+ "").sliding(2).zipWithIndex.filter(f => f._1.head != f._1(1)).sliding(2).map(m =>(m.head._2, m(1)._2, m.head._1(1))).filter(_._3 != "O").toList

    // Complete the annotation if the span does not cover the whole token
    val re = """[^a-zA-Z\d]""".r
    val spaces = formatText.map(s => re.findAllMatchIn(s.drop(3).dropRight(3)).map(_.start).toList) // get no-letter characters in sourceText
    val fullSpans = (x: List[(Int,Int,String)], b: Int) => x.map(s => (
      s._1 - Try(spaces(b).map((s._1 - 1) - _).filter(_ >= 0).min).getOrElse(0),
      s._2 + Try(spaces(b).map(_ - s._2).filter(_ >= 0).min).getOrElse(0),
      s._3
    ))

    formatText.indices.map(b => {
      val nonOperators = labels(out_batch(results.get("dense_1").toFloatMatrix, b), padd(b).size, nonOperatorLabels)
      val expOperators = labels(out_batch(results.get("dense_2").toFloatMatrix, b), padd(b).size, operatorLabels)
      val impOperators = labels(out_batch(results.get("dense_3").toFloatMatrix, b), padd(b).size, operatorLabels)
      val nonOperatorsSpan = spans(nonOperators)
      val expOperatorsSpan = spans(expOperators)
      val impOperatorsSpan = spans(impOperators)

      (fullSpans(nonOperatorsSpan, b) ::: fullSpans(expOperatorsSpan, b) ::: fullSpans(impOperatorsSpan, b)).sorted
    }).toList
  }


  private def relation(type1: String, type2: String): Option[String] = {
    Try(Some(this.schema(type1).toList.filter(_._2._2 contains type2).map(_._1).sorted.reverse.head)).getOrElse(None)
  }


  private def linking(entitiy_batches: Entities): Entities = {
    entitiy_batches.map(entities => {
      val links = ListBuffer.empty[(Int, Int, String)]
      val stack = Array(0, 0)
      for ((entity, i) <- entities.zipWithIndex) {
        if (stack(0) != stack(1) && entity._1 - entities(stack(1)-1)._2 > 10)
          stack(0) = stack(1)
        var redays = 0
        for (s <- (stack(0) until stack(1)).toList.reverse) {
          redays += {if (entities(s)._3.startsWith("Day-Of")) 1 else 0}
          if (!(entities(s)._3.startsWith("Day-Of") && redays > 1))
            relation(entities(s)._3, entity._3) match {
              case Some(result) => links += ((s, i, result))
              case None => relation(entity._3, entities(s)._3) match {
                case Some(result) => links += ((i, s, result))
                case None =>
              }
            }
            if (!(entities(s)._3.startsWith("Day-Of") && redays > 1))
              relation(entities(s)._3, entity._3) match {
                case Some(result) => links += ((s, i, result))
                case None => relation(entity._3, entities(s)._3) match {
                  case Some(result) => links += ((i, s, result))
                  case None =>
                }
              }
          }
          stack(1) += 1
        }
        links.groupBy(_._1).values.map(_.head).toList
      })
  }


  private def complete(entitiy_batches: Entities, link_batches: Entities, sourceText_batches: List[String]): Properties = {
    (entitiy_batches zip link_batches zip sourceText_batches).map({ case ((entities, links), sourceText) =>
      val properties = {
        for ((entity, i) <- entities.zipWithIndex;
          property <- this.schema(entity._3).keys) yield { property match {
            case "Type" =>
              val p = Try(this.types(entity._3)(sourceText.slice(entity._1, entity._2))).getOrElse(sourceText.slice(entity._1, entity._2)).toString
              (entity._3, p.last.toString) match {
                case ("Calendar-Interval", "s") => (i, property, p.dropRight(1))
                case ("Period", l) if l != "Unknown" && l != "s" => (i, property, p + "s")
                case _ => (i, property, p)
              }
            case "Value" =>
              val rgx = """^0+(\d)""".r
              (i, property, WordToNumber.convert(rgx.replaceAllIn(sourceText.slice(entity._1, entity._2), _.group(1))))
            case intervalttype if intervalttype contains "Interval-Type" =>
               if (links.exists(l => (l._1 == i || l._2 == i) && (intervalttype contains l._3)))
                (i, property, "Link")
              else
                (i, property, "DocTime")
            case "Semantics" => entity._3 match {
              case "Last" => (i, property, "Interval-Not-Included") // TODO: Include journal Last?1
              case _ => (i, property, "Interval-Not-Included")
            }
            case intervalttype if intervalttype contains "Included" =>
              (i, property, "Included")
            case _ => (-1, "", "")
          }
        }
      }
      properties
    })
  }


  private def build(entitiy_batches: Entities, link_batches: Entities, property_batches: Properties): List[Elem] = {
    (entitiy_batches zip link_batches zip property_batches).map({ case ((entities, links), properties) =>
      <data>
        <annotations>
          {for ((entity, e) <- entities.zipWithIndex) yield {
          <entity>
            <id>{s"$e@id"}</id>
            <span>{s"${entity._1},${entity._2}"}</span>
            <type>{entity._3}</type>
            <properties>
              {links.filter(_._1 == e).map(link => <xml>{s"${link._2}@id"}</xml>.copy(label = link._3))}
              {properties.filter(_._1 == e).map(property => <xml>{property._3}</xml>.copy(label = property._2))}
            </properties>
          </entity>
        }}
        </annotations>
      </data>.convert
    })
  }
}<|MERGE_RESOLUTION|>--- conflicted
+++ resolved
@@ -20,11 +20,7 @@
 object TemporalNeuralParser {
   val usage =
     """
-<<<<<<< HEAD
-               Usage: TemporalNeuralParser [options]
-=======
           Usage: TemporalNeuralParser -i FILE -o FILE [-b NUMBER]
->>>>>>> a941e864
 
           Arguments:
             -i FILE, --input FILE
