package info.bethard.timenorm.formal

import java.time.{DayOfWeek, Month, LocalDateTime}
import java.time.temporal.{IsoFields, WeekFields, ChronoField, ChronoUnit}

import info.bethard.anafora.{Properties, Data, Entity}
import info.bethard.timenorm.field._

<<<<<<< HEAD

//object AnaforaReader {
class AnaforaReader(dct: LocalDateTime)(implicit data: Data) {
  val DCT: SimpleInterval = SimpleInterval(dct, dct.plusDays(1))
=======
object AnaforaReader {
  class Exception(message: String) extends java.lang.Exception(message)
>>>>>>> 1bf45e33

  def number(entity: Entity)(implicit data: Data): Number = entity.properties("Value") match {
    case "?" => VagueNumber(entity.text)
    case value =>
      if (value.contains(".")) {
        val (beforeDot, dotAndAfter) = value.span(_ != '.')
        val number = if (beforeDot.isEmpty) 0 else beforeDot.toInt
        val numerator = dotAndAfter.tail.toInt
        val denominator = math.pow(10, dotAndAfter.size - 1).toInt
        val g = gcd(numerator, denominator)
        FractionalNumber(number, numerator / g, denominator / g)
      } else if (value.forall(_.isDigit)) {
        IntNumber(value.toInt)
      } else {
        VagueNumber(value)
      }
  }

  @scala.annotation.tailrec
  private def gcd(a: Int, b: Int): Int = if (b == 0) a else gcd(b, a % b)

  def integer(entityOption: Option[Entity])(implicit data: Data): Int = entityOption match {
    case None => 1
    case Some(entity) => number(entity) match {
      case IntNumber(number) => number
      case _ => throw new AnaforaReader.Exception(
        s"""cannot parse integer from "${entity.text}" and ${entity.entityDescendants.map(_.xml)}""")
    }
  }

  def modifier(entity: Entity)(implicit data: Data): Modifier = entity.properties("Type") match {
    case "Approx" => Modifier.Approx
    case "Less-Than" => Modifier.LessThan
    case "More-Than" => Modifier.MoreThan
    case "Start" => Modifier.Start
    case "Mid" => Modifier.Mid
    case "End" => Modifier.End
    case "Fiscal" => Modifier.Fiscal
  }

  def modifier(properties: Properties)(implicit data: Data): Modifier = properties.getEntity("Modifier") match {
    case None => Modifier.Exact
    case Some(modifierEntity) => modifier(modifierEntity)
  }

  def period(entity: Entity)(implicit data: Data): Period = {
    val mod = modifier(entity.properties)
    entity.`type` match {
      case "Period" => entity.properties("Type") match {
        case "Unknown" =>
          assert(!entity.properties.has("Number"), s"expected empty Number, found ${entity.xml}")
          assert(!entity.properties.has("Modifier"), s"expected empty Modifier, found ${entity.xml}")
          UnknownPeriod
        case _ => SimplePeriod(
          ChronoUnit.valueOf(entity.properties("Type").toUpperCase()),
          entity.properties.getEntity("Number") match {
            case Some(numberEntity) => number(numberEntity)
            case None => if (entity.text.last != 's') IntNumber(1) else VagueNumber("2+")
          },
          mod)
      }
      case "Sum" => SumP(entity.properties.getEntities("Periods").map(period).toSet, mod)
    }
  }

  def interval(properties: Properties, prefix: String = "")(implicit data: Data): Interval =
    properties(prefix + "Interval-Type") match {
      case "Link" => interval(properties.entity(prefix + "Interval"))
      case "DocTime" => DocumentCreationTime(DCT)
      case "Unknown" => UnknownInterval
    }

  def interval(entity: Entity)(implicit data: Data): Interval = {
    val properties = entity.properties
    val valueOption = entity.properties.get("Value")
    val periodEntities = entity.properties.getEntities("Period")
    val periods = periodEntities.map(period)
    val repeatingIntervalEntities = entity.properties.getEntities("Repeating-Interval")
    val repeatingIntervals = repeatingIntervalEntities.map(repeatingInterval)
    val numberEntities = repeatingIntervalEntities.map(_.properties.getEntity("Number"))
    val numbers = numberEntities.filter(_.isDefined).map(integer)
    val N = Seq()

    val result = (entity.`type`, valueOption, periods, repeatingIntervals, numbers) match {
      case ("Event", None, N, N, N) => Event(entity.text)
      case ("Year", Some(value), N, N, N) => value.partition(_ != '?') match {
        case (year, questionMarks) => Year(year.toInt, questionMarks.size)
      }
      case ("Two-Digit-Year", Some(value), N, N, N) => value.partition(_ != '?') match {
        case (year, questionMarks) => YearSuffix(interval(properties), year.toInt, questionMarks.size)
      }
      case ("Between", None, N, N, N) => Between(interval(properties, "Start-"), interval(properties, "End-"))
      case ("This", None, N, N, N) => ThisP(interval(properties), UnknownPeriod)
      case ("This", None, Seq(period), N, N) => ThisP(interval(properties), period)
      case ("This", None, N, Seq(rInterval), N) => ThisRI(interval(properties), rInterval)
      case ("Last", None, N, N, N) => LastP(interval(properties), UnknownPeriod)
      case ("Last", None, Seq(period), N, N) => LastP(interval(properties), period)
      case ("Last", None, N, Seq(rInterval), N) => properties.get("Semantics") match {
        case Some("Standard") | None => LastRI(interval(properties), rInterval)
        case Some("Newswire") => LastFromEndRI(interval(properties), rInterval)
        case _ => throw new AnaforaReader.Exception(
          s"""cannot parse Last from "${entity.text}" and ${entity.entityDescendants.map(_.xml)}""")
      }
      case ("Next", None, N, N, N) => NextP(interval(properties), UnknownPeriod)
      case ("Next", None, Seq(period), N, N) => NextP(interval(properties), period)
      case ("Next", None, N, Seq(rInterval), N) => NextRI(interval(properties), rInterval)
      case ("Before", None, N, N, N) => BeforeP(interval(properties), UnknownPeriod)
      case ("Before", None, Seq(period), N, N) => BeforeP(interval(properties), period)
      case ("Before", None, N, Seq(rInterval), N) => BeforeRI(interval(properties), rInterval)
      case ("Before", None, N, Seq(rInterval), Seq(number)) => BeforeRI(interval(properties), rInterval, number)
      case ("After", None, N, N, N) => AfterP(interval(properties), UnknownPeriod)
      case ("After", None, Seq(period), N, N) => AfterP(interval(properties), period)
      case ("After", None, N, Seq(rInterval), N) => AfterRI(interval(properties), rInterval)
      case ("After", None, N, Seq(rInterval), Seq(number)) => AfterRI(interval(properties), rInterval, number)
      case ("NthFromStart", Some(value), N, N, N) => NthFromStartP(interval(properties), value.toInt, UnknownPeriod)
      case ("NthFromStart", Some(value), Seq(period), N, N) => NthFromStartP(interval(properties), value.toInt, period)
      case ("NthFromStart", Some(value), N, Seq(rInterval), N) => NthFromStartRI(interval(properties), value.toInt, rInterval)
      case _ => throw new AnaforaReader.Exception(
        s"""cannot parse Interval from "${entity.text}" and ${entity.entityDescendants.map(_.xml)}""")
    }
    properties.getEntity("Sub-Interval") match {
      case None => result
      case Some(subEntity) => ThisRI(result, repeatingInterval(subEntity))
    }
  }

  def intervals(entity: Entity)(implicit data: Data): Intervals = {
    val valueOption = entity.properties.get("Value")
    val periodEntities = entity.properties.getEntities("Period")
    val periods = periodEntities.map(period)
    val repeatingIntervalEntities =
      entity.properties.getEntities("Repeating-Interval") ++ entity.properties.getEntities("Repeating-Intervals")
    val repeatingIntervals = repeatingIntervalEntities.map(repeatingInterval)
    val numberEntities = repeatingIntervalEntities.map(_.properties.getEntity("Number"))
    val numbers = numberEntities.filter(_.isDefined).map(integer)
    val intervalEntities = entity.properties.getEntities("Intervals")
    val intervals = intervalEntities.map(interval)
    val N = Seq()

    (entity.`type`, valueOption, periods, repeatingIntervals, numbers, intervals) match {
      case ("Intersection", None, N, Seq(repeatingInterval), N, Seq(interval)) => ThisRIs(interval, repeatingInterval)
      case ("Intersection", None, N, ris, N, Seq(interval)) => ThisRIs(interval, IntersectionRI(ris.toSet))
      case ("Last", None, N, Seq(rInterval), Seq(number), N) => LastRIs(interval(entity.properties), rInterval, number)
      case ("Next", None, N, Seq(rInterval), Seq(number), N) => NextRIs(interval(entity.properties), rInterval, number)
      case ("NthFromStart", Some(value), N, Seq(rInterval), Seq(number), N) =>
        NthFromStartRIs(interval(entity.properties), value.toInt, rInterval, number)
      case _ => throw new AnaforaReader.Exception(
        s"""cannot parse Intervals from "${entity.text}" and ${entity.entityDescendants.map(_.xml)}""")
    }
  }

  def repeatingInterval(entity: Entity)(implicit data: Data): RepeatingInterval = {
    val mod = modifier(entity.properties)
    val result = entity.`type` match {
      case "Union" =>
        val repeatingIntervalEntities = entity.properties.getEntities("Repeating-Intervals")
        UnionRI(repeatingIntervalEntities.map(repeatingInterval).toSet)
      case "Intersection" =>
        val repeatingIntervals = entity.properties.getEntities("Repeating-Intervals").map(repeatingInterval)
        if (entity.properties.has("Intervals")) throw new AnaforaReader.Exception(
          s"""cannot parse Intersection from "${entity.text}" and ${entity.entityDescendants.map(_.xml)}""")
        IntersectionRI(repeatingIntervals.toSet)
      case "Calendar-Interval" => RepeatingUnit(entity.properties("Type") match {
        case "Century" => ChronoUnit.CENTURIES
        case "Quarter-Year" => IsoFields.QUARTER_YEARS
        case other => ChronoUnit.valueOf(other.toUpperCase + "S")
      }, mod)
      case "Week-Of-Year" => RepeatingField(
        WeekFields.ISO.weekOfYear(),
        entity.properties("Value").toLong,
        mod)
      case "Season-Of-Year" => RepeatingField(entity.properties("Type") match {
        case "Spring" => SPRING_OF_YEAR
        case "Summer" => SUMMER_OF_YEAR
        case "Fall" => FALL_OF_YEAR
        case "Winter" => WINTER_OF_YEAR
      }, 1L, mod)
      case "Part-Of-Week" => entity.properties("Type") match {
        case "Weekend" => RepeatingField(WEEKEND_OF_WEEK, 1, mod)
        case "Weekdays" => RepeatingField(WEEKEND_OF_WEEK, 0, mod)
      }
      case "Part-Of-Day" => entity.properties("Type") match {
        case "Dawn" => RepeatingField(ChronoField.SECOND_OF_DAY, 5L * 60L * 60L, Modifier.Approx)
        case "Morning" => RepeatingField(MORNING_OF_DAY, 1, mod)
        case "Noon" => RepeatingField(ChronoField.MINUTE_OF_DAY, 12L * 60L, mod)
        case "Afternoon" => RepeatingField(AFTERNOON_OF_DAY, 1, mod)
        case "Evening" => RepeatingField(EVENING_OF_DAY, 1, mod)
        case "Dusk" => RepeatingField(ChronoField.SECOND_OF_DAY, 19L * 60L * 60L, Modifier.Approx)
        case "Night" => RepeatingField(NIGHT_OF_DAY, 1, mod)
        case "Midnight" => RepeatingField(ChronoField.SECOND_OF_DAY, 0L, mod)
      }
      case "Hour-Of-Day" =>
        // TODO: handle time zone
        val value = entity.properties("Value").toLong
        entity.properties.getEntity("AMPM-Of-Day") match {
          case Some(ampmEntity) => IntersectionRI(Set(
            RepeatingField(ChronoField.HOUR_OF_AMPM, value, mod),
            repeatingInterval(ampmEntity)))
          case None => RepeatingField(ChronoField.HOUR_OF_DAY, value, mod)
        }
      case name =>
        val field = ChronoField.valueOf(name.replace('-', '_').toUpperCase())
        val value: Long = field match {
          case ChronoField.MONTH_OF_YEAR => Month.valueOf(entity.properties("Type").toUpperCase()).getValue
          case ChronoField.DAY_OF_WEEK => DayOfWeek.valueOf(entity.properties("Type").toUpperCase()).getValue
          case ChronoField.AMPM_OF_DAY => entity.properties("Type") match {
            case "AM" => 0L
            case "PM" => 1L
          }
          case ChronoField.DAY_OF_MONTH | ChronoField.MINUTE_OF_HOUR | ChronoField.SECOND_OF_MINUTE =>
            entity.properties("Value").toLong
          case _ => throw new AnaforaReader.Exception(
            s"""cannot parse ChronoField value from "${entity.text}" and ${entity.entityDescendants.map(_.xml)}""")
        }
        RepeatingField(field, value, mod)
    }
    flatten(entity.properties.getEntities("Sub-Interval") match {
      case Seq() => result
<<<<<<< HEAD
      //case subEntities => Intersection(Set(result) ++ subEntities.map(repeatingInterval))
      case subEntities => Intersection(Set(result) ++ Set(repeatingInterval(subEntities.head)))
=======
      case subEntities => IntersectionRI(Set(result) ++ subEntities.map(repeatingInterval))
>>>>>>> 1bf45e33
    })
  }

  def flatten(repeatingInterval: RepeatingInterval): RepeatingInterval = repeatingInterval match {
    case IntersectionRI(repeatingIntervals) => IntersectionRI(repeatingIntervals.map{
      case IntersectionRI(subIntervals) => subIntervals.map(flatten)
      case repeatingInterval => Set(repeatingInterval)
    }.flatten)
    case other => other
  }

  def temporal(entity: Entity)(implicit data: Data): TimeExpression = entity.`type` match {
    case "Number" => number(entity)
    case "Modifier" => modifier(entity)
    case "Period" | "Sum" => period(entity)
    case "Intersection" if entity.properties.has("Intervals") => intervals(entity)
    case "Event" | "Year" | "Two-Digit-Year" | "Between" | "This" | "Before" | "After"  =>
      interval(entity)
    case "Last" | "Next" | "NthFromStart" => {
      val repeatingIntervalEntities = entity.properties.getEntities("Repeating-Interval")
      repeatingIntervalEntities.flatMap(_.properties.getEntity("Number")).map(number) match {
        case Seq() => interval(entity)
        case Seq(_) => intervals(entity)
      }
    }
    case "Time-Zone" => TimeZone(entity.text)
    case _ => repeatingInterval(entity)
  }
}<|MERGE_RESOLUTION|>--- conflicted
+++ resolved
@@ -6,15 +6,20 @@
 import info.bethard.anafora.{Properties, Data, Entity}
 import info.bethard.timenorm.field._
 
-<<<<<<< HEAD
-
 //object AnaforaReader {
-class AnaforaReader(dct: LocalDateTime)(implicit data: Data) {
-  val DCT: SimpleInterval = SimpleInterval(dct, dct.plusDays(1))
-=======
-object AnaforaReader {
+class AnaforaReader(dct: Seq[Int])(implicit data: Data) {
+
+  val DCT: SimpleInterval = dct.size match {
+    case 1 => SimpleInterval.of(dct(0))
+    case 2 => SimpleInterval.of(dct(0), dct(1))
+    case 3 => SimpleInterval.of(dct(0), dct(1), dct(2))
+    case 4 => SimpleInterval.of(dct(0), dct(1), dct(2), dct(3))
+    case 5 => SimpleInterval.of(dct(0), dct(1), dct(2), dct(3), dct(4))
+    case 6 => SimpleInterval.of(dct(0), dct(1), dct(2), dct(3), dct(4), dct(5))
+    case _ => throw new  Exception("DCT malformed")
+  }
+
   class Exception(message: String) extends java.lang.Exception(message)
->>>>>>> 1bf45e33
 
   def number(entity: Entity)(implicit data: Data): Number = entity.properties("Value") match {
     case "?" => VagueNumber(entity.text)
@@ -40,7 +45,7 @@
     case None => 1
     case Some(entity) => number(entity) match {
       case IntNumber(number) => number
-      case _ => throw new AnaforaReader.Exception(
+      case _ => throw new this.Exception(
         s"""cannot parse integer from "${entity.text}" and ${entity.entityDescendants.map(_.xml)}""")
     }
   }
@@ -115,7 +120,7 @@
       case ("Last", None, N, Seq(rInterval), N) => properties.get("Semantics") match {
         case Some("Standard") | None => LastRI(interval(properties), rInterval)
         case Some("Newswire") => LastFromEndRI(interval(properties), rInterval)
-        case _ => throw new AnaforaReader.Exception(
+        case _ => throw new this.Exception(
           s"""cannot parse Last from "${entity.text}" and ${entity.entityDescendants.map(_.xml)}""")
       }
       case ("Next", None, N, N, N) => NextP(interval(properties), UnknownPeriod)
@@ -132,7 +137,7 @@
       case ("NthFromStart", Some(value), N, N, N) => NthFromStartP(interval(properties), value.toInt, UnknownPeriod)
       case ("NthFromStart", Some(value), Seq(period), N, N) => NthFromStartP(interval(properties), value.toInt, period)
       case ("NthFromStart", Some(value), N, Seq(rInterval), N) => NthFromStartRI(interval(properties), value.toInt, rInterval)
-      case _ => throw new AnaforaReader.Exception(
+      case _ => throw new this.Exception(
         s"""cannot parse Interval from "${entity.text}" and ${entity.entityDescendants.map(_.xml)}""")
     }
     properties.getEntity("Sub-Interval") match {
@@ -161,7 +166,7 @@
       case ("Next", None, N, Seq(rInterval), Seq(number), N) => NextRIs(interval(entity.properties), rInterval, number)
       case ("NthFromStart", Some(value), N, Seq(rInterval), Seq(number), N) =>
         NthFromStartRIs(interval(entity.properties), value.toInt, rInterval, number)
-      case _ => throw new AnaforaReader.Exception(
+      case _ => throw new this.Exception(
         s"""cannot parse Intervals from "${entity.text}" and ${entity.entityDescendants.map(_.xml)}""")
     }
   }
@@ -174,7 +179,7 @@
         UnionRI(repeatingIntervalEntities.map(repeatingInterval).toSet)
       case "Intersection" =>
         val repeatingIntervals = entity.properties.getEntities("Repeating-Intervals").map(repeatingInterval)
-        if (entity.properties.has("Intervals")) throw new AnaforaReader.Exception(
+        if (entity.properties.has("Intervals")) throw new this.Exception(
           s"""cannot parse Intersection from "${entity.text}" and ${entity.entityDescendants.map(_.xml)}""")
         IntersectionRI(repeatingIntervals.toSet)
       case "Calendar-Interval" => RepeatingUnit(entity.properties("Type") match {
@@ -226,19 +231,16 @@
           }
           case ChronoField.DAY_OF_MONTH | ChronoField.MINUTE_OF_HOUR | ChronoField.SECOND_OF_MINUTE =>
             entity.properties("Value").toLong
-          case _ => throw new AnaforaReader.Exception(
+          case _ => throw new this.Exception(
             s"""cannot parse ChronoField value from "${entity.text}" and ${entity.entityDescendants.map(_.xml)}""")
         }
         RepeatingField(field, value, mod)
     }
     flatten(entity.properties.getEntities("Sub-Interval") match {
       case Seq() => result
-<<<<<<< HEAD
-      //case subEntities => Intersection(Set(result) ++ subEntities.map(repeatingInterval))
-      case subEntities => Intersection(Set(result) ++ Set(repeatingInterval(subEntities.head)))
-=======
-      case subEntities => IntersectionRI(Set(result) ++ subEntities.map(repeatingInterval))
->>>>>>> 1bf45e33
+      //case subEntities => IntersectionRI(Set(result) ++ subEntities.map(repeatingInterval))
+      case subEntities => IntersectionRI(Set(result) ++ Set(repeatingInterval(subEntities.head)))  // Just the first to avoid things like 10:35 a.m. (0735 GMT) Friday
+
     })
   }
 
