--- conflicted
+++ resolved
@@ -95,13 +95,8 @@
     model.layers[4].trainable = False
     model.layers[3].trainable = False
 
-<<<<<<< HEAD
     rmsprop = RMSprop(lr=learning_rate, rho=0.9, epsilon=None, decay=0.0)
     model.compile(optimizer=rmsprop,
-=======
-
-    model.compile(optimizer='rmsprop',
->>>>>>> d15038c6
                   loss={'dense_1': 'categorical_crossentropy',
                         'dense_2': 'categorical_crossentropy',
                         'dense_3': 'categorical_crossentropy'},
