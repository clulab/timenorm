package info.bethard.timenorm.formal

import java.time.temporal.{ChronoField, ChronoUnit, TemporalUnit, UnsupportedTemporalTypeException}

import org.junit.runner.RunWith
import org.scalatest.junit.JUnitRunner
import org.scalatest.FunSuite
import java.time.{DateTimeException, DayOfWeek, LocalDateTime}
import java.util.Collections.singletonList

import info.bethard.timenorm.field.{NIGHT_OF_DAY, SUMMER_OF_YEAR, WINTER_OF_YEAR}
import org.scalactic.Prettifier

trait TypesSuite {
  implicit def intervalEquality[T <: Interval] = new org.scalactic.Equality[T] {
    override def areEqual(a: T, b: Any): Boolean = b match {
      case Interval(bStart, bEnd) => a.start == bStart && a.end == bEnd
      case _ => false
    }
  }

  implicit def intervalsEquality[T <: Intervals] = new org.scalactic.Equality[T] {
    override def areEqual(a: T, b: Any): Boolean = b match {
      case i: Intervals => a.toList == i.toList
      case _ => false
    }
  }

  implicit val prettifier = new Prettifier {
    override def apply(o: Any): String = o match {
      case interval: SimpleInterval => interval.toString
      case interval: Interval => s"$interval with range [${interval.start}, ${interval.end})"
      case intervals: Intervals => s"$intervals with range ${intervals.map(this.apply)}"
      case _ => Prettifier.default(o)
    }
  }
}

@RunWith(classOf[JUnitRunner])
class TypesTest extends FunSuite with TypesSuite {

  test("SimpleInterval") {
    val year = SimpleInterval.of(1985)
    assert(year.start === LocalDateTime.of(1985, 1, 1, 0, 0, 0, 0))
    assert(year.end === LocalDateTime.of(1986, 1, 1, 0, 0, 0, 0))

    val yearMonth = SimpleInterval.of(1985, 6)
    assert(yearMonth.start === LocalDateTime.of(1985, 6, 1, 0, 0, 0, 0))
    assert(yearMonth.end === LocalDateTime.of(1985, 7, 1, 0, 0, 0, 0))

    val yearMonthDay = SimpleInterval.of(1985, 6, 17)
    assert(yearMonthDay.start === LocalDateTime.of(1985, 6, 17, 0, 0, 0, 0))
    assert(yearMonthDay.end === LocalDateTime.of(1985, 6, 18, 0, 0, 0, 0))

    val yearMonthDayHour = SimpleInterval.of(1985, 6, 17, 23)
    assert(yearMonthDayHour.start === LocalDateTime.of(1985, 6, 17, 23, 0, 0, 0))
    assert(yearMonthDayHour.end === LocalDateTime.of(1985, 6, 18, 0, 0, 0, 0))

    val yearMonthDayHourMinute = SimpleInterval.of(1985, 6, 17, 23, 0)
    assert(yearMonthDayHourMinute.start === LocalDateTime.of(1985, 6, 17, 23, 0, 0, 0))
    assert(yearMonthDayHourMinute.end === LocalDateTime.of(1985, 6, 17, 23, 1, 0, 0))
  }

  test("Year") {
    val year = Year(1985)
    assert(year.start === LocalDateTime.of(1985, 1, 1, 0, 0, 0, 0))
    assert(year.end === LocalDateTime.of(1986, 1, 1, 0, 0, 0, 0))

    val decade = Year(198, 1)
    assert(decade.start === LocalDateTime.of(1980, 1, 1, 0, 0, 0, 0))
    assert(decade.end === LocalDateTime.of(1990, 1, 1, 0, 0, 0, 0))

    val century = Year(17, 2)
    assert(century.start === LocalDateTime.of(1700, 1, 1, 0, 0, 0, 0))
    assert(century.end === LocalDateTime.of(1800, 1, 1, 0, 0, 0, 0))
  }

  test("YearSuffix") {
    assert(YearSuffix(Year(1903), 37) === SimpleInterval.of(1937))
    assert(YearSuffix(Year(2016), 418) === SimpleInterval.of(2418))
    assert(YearSuffix(Year(132, 1), 85) === SimpleInterval.of(1385))
    assert(YearSuffix(Year(23, 2), 22) === SimpleInterval.of(2322))

    val yearPlus1DigitDecade = YearSuffix(Year(1903), 3, 1)
    assert(yearPlus1DigitDecade.start === LocalDateTime.of(1930, 1, 1, 0, 0, 0, 0))
    assert(yearPlus1DigitDecade.end === LocalDateTime.of(1940, 1, 1, 0, 0, 0, 0))

    val decadePlus1DigitDecade = YearSuffix(Year(132, 1), 8, 1)
    assert(decadePlus1DigitDecade.start === LocalDateTime.of(1380, 1, 1, 0, 0, 0, 0))
    assert(decadePlus1DigitDecade.end === LocalDateTime.of(1390, 1, 1, 0, 0, 0, 0))

    val decadePlus3DigitDecade = YearSuffix(Year(132, 1), 240, 1)
    assert(decadePlus3DigitDecade.start === LocalDateTime.of(2400, 1, 1, 0, 0, 0, 0))
    assert(decadePlus3DigitDecade.end === LocalDateTime.of(2410, 1, 1, 0, 0, 0, 0))
  }

  test("SimplePeriod") {
    val ldt = LocalDateTime.of(2000, 1, 1, 0, 0, 0, 0)
    val number = IntNumber(5)
    val unit = ChronoUnit.YEARS
    val mod = Modifier.Exact

    val simple = SimplePeriod(unit, number, mod)
    assert(simple.addTo(ldt) === LocalDateTime.of(2005, 1, 1, 0, 0, 0, 0))
    assert(simple.subtractFrom(ldt) === LocalDateTime.of(1995, 1, 1, 0, 0, 0, 0))
    assert(simple.get(unit) === 5)
    assert(simple.getUnits() === singletonList(unit))

    //Expected failures to follow
    intercept[UnsupportedTemporalTypeException] {
      assert(simple.get(ChronoUnit.MONTHS) === 60)
    }

    val vagueNumber = VagueNumber("A few")

    intercept[scala.NotImplementedError] {
      SimplePeriod(unit, vagueNumber, mod).addTo(ldt)
    }
  }

  test("SumP") {
    val period1 = SimplePeriod(ChronoUnit.YEARS, 1, Modifier.Exact)
    val period2 = SimplePeriod(ChronoUnit.YEARS, 2, Modifier.Fiscal)
    val period3 = SimplePeriod(ChronoUnit.MONTHS, 3, Modifier.Approx)
    val period4 = SimplePeriod(ChronoUnit.DAYS, 2, Modifier.Mid)
    val periodSum = SumP(Set(period1, period2, period3), Modifier.Exact)
    val ldt = LocalDateTime.of(2000, 6, 10, 0, 0, 0, 0)

    val list = new java.util.ArrayList[TemporalUnit]
    list.add(ChronoUnit.YEARS)
    list.add(ChronoUnit.MONTHS)

    assert(periodSum.addTo(ldt) === LocalDateTime.of(2003, 9, 10, 0, 0, 0, 0))
    assert(periodSum.subtractFrom(ldt) === LocalDateTime.of(1997, 3, 10, 0, 0, 0, 0))
    assert(periodSum.get(ChronoUnit.YEARS) == 3)
    assert(periodSum.getUnits() === list)

    //Tests for periodSums that contain periodSums
    val periodSum2 = SumP(Set(period4, periodSum), Modifier.Fiscal)
    list.add(ChronoUnit.DAYS)

    assert(periodSum2.addTo(ldt) === LocalDateTime.of(2003, 9, 12, 0, 0, 0, 0))
    assert(periodSum2.subtractFrom(ldt) === LocalDateTime.of(1997, 3, 8, 0, 0, 0, 0))
    assert(periodSum2.get(ChronoUnit.DAYS) == 2)
    assert(periodSum2.getUnits() === list)

    intercept[UnsupportedTemporalTypeException] {
      periodSum2.get(ChronoUnit.HOURS)
    }
  }

  test("LastP") {
    val period1 = SimplePeriod(ChronoUnit.YEARS, 1, Modifier.Exact)
    val period2 = SimplePeriod(ChronoUnit.YEARS, 2, Modifier.Fiscal)
    val period3 = SimplePeriod(ChronoUnit.MONTHS, 3, Modifier.Approx)
    val periodSum = SumP(Set(period1, period2, period3), Modifier.Exact)

    val year = Year(2000)
    val lastPeriod = LastP(year, period1)

    assert(lastPeriod.end === year.start)
    assert(lastPeriod.start === LocalDateTime.of(1999, 1, 1, 0, 0, 0, 0))

    val lastPeriod1 = LastP(year, periodSum)

    assert(lastPeriod1.end === year.start)
    assert(lastPeriod1.start === LocalDateTime.of(1996, 10, 1, 0, 0, 0, 0))
  }

  test("NextP") {
    val period1 = SimplePeriod(ChronoUnit.YEARS, 1, Modifier.Exact)
    val period2 = SimplePeriod(ChronoUnit.YEARS, 2, Modifier.Fiscal)
    val period3 = SimplePeriod(ChronoUnit.MONTHS, 3, Modifier.Approx)
    val periodSum = SumP(Set(period1, period2, period3), Modifier.Exact)

    val year = Year(2000)
    val nextPeriod = NextP(year, period1)

    assert(nextPeriod.start === year.end)
    assert(nextPeriod.end === LocalDateTime.of(2001, 1, 1, 0, 0, 0, 0))

    val nextPeriod1 = NextP(year, periodSum)

    assert(nextPeriod1.start === year.end)
    assert(nextPeriod1.end === LocalDateTime.of(2003, 4, 1, 0, 0, 0, 0))
  }

  test("BeforeP") {
    val period1 = SimplePeriod(ChronoUnit.YEARS, 1, Modifier.Exact)
    val period2 = SimplePeriod(ChronoUnit.YEARS, 2, Modifier.Fiscal)
    val period3 = SimplePeriod(ChronoUnit.MONTHS, 3, Modifier.Approx)
    val periodSum = SumP(Set(period1, period2, period3), Modifier.Exact)

    val year = Year(2000)
    val beforePeriod = BeforeP(year, period1)

    assert(beforePeriod.start === LocalDateTime.of(1999, 1, 1, 0, 0, 0, 0))
    assert(beforePeriod.end === LocalDateTime.of(2000, 1, 1, 0, 0, 0, 0))

    val beforePeriod1 = BeforeP(year, periodSum)

    assert(beforePeriod1.start === LocalDateTime.of(1996, 10, 1, 0, 0, 0, 0))
    assert(beforePeriod1.end === LocalDateTime.of(1997, 10, 1, 0, 0, 0, 0))

    // 2 weeks Before July 28 is the 7-day interval around July 14
    assert(
      BeforeP(SimpleInterval.of(2017, 7, 28), SimplePeriod(ChronoUnit.WEEKS, 2))
        === SimpleInterval(LocalDateTime.of(2017, 7, 11, 0, 0), LocalDateTime.of(2017, 7, 18, 0, 0)))
  }

  test("AfterP") {
    val period1 = SimplePeriod(ChronoUnit.YEARS, 1, Modifier.Exact)
    val period2 = SimplePeriod(ChronoUnit.YEARS, 2, Modifier.Fiscal)
    val period3 = SimplePeriod(ChronoUnit.MONTHS, 3, Modifier.Approx)
    val periodSum = SumP(Set(period1, period2, period3), Modifier.Exact)

    val year = Year(2000)
    val afterPeriod = AfterP(year, period1)

    assert(afterPeriod.start === LocalDateTime.of(2001, 1, 1, 0, 0, 0, 0))
    assert(afterPeriod.end === LocalDateTime.of(2002, 1, 1, 0, 0, 0, 0))

    val afterPeriod1 = AfterP(year, periodSum)

    assert(afterPeriod1.start === LocalDateTime.of(2003, 4, 1, 0, 0, 0, 0))
    assert(afterPeriod1.end === LocalDateTime.of(2004, 4, 1, 0, 0, 0, 0))

    // 3 months After January 25 is the 1-month interval around April 25
    assert(
      AfterP(SimpleInterval.of(2000, 1, 25), SimplePeriod(ChronoUnit.MONTHS, 3))
        === SimpleInterval(LocalDateTime.of(2000, 4, 10, 0, 0), LocalDateTime.of(2000, 5, 10, 0, 0)))
  }

  test("ThisP") {
    val period1 = SimplePeriod(ChronoUnit.YEARS, 1, Modifier.Exact)

    val year = Year(2002)
    val thisPeriod = ThisP(year, period1)

    assert(thisPeriod.start === LocalDateTime.of(2002, 1, 1, 0, 0, 0, 0))
    assert(thisPeriod.end === LocalDateTime.of(2003, 1, 1, 0, 0, 0, 0))

    val interval = SimpleInterval(LocalDateTime.of(2001, 1, 1, 0, 0, 0, 0), LocalDateTime.of(2001, 1, 1, 0, 0, 0, 0))
    val period = SimplePeriod(ChronoUnit.DAYS, 5, Modifier.Exact)
    val thisPeriod2 = ThisP(interval, period)

    assert(thisPeriod2.start === LocalDateTime.of(2000, 12, 29, 12, 0, 0, 0))
    assert(thisPeriod2.end === LocalDateTime.of(2001, 1, 3, 12, 0, 0, 0))
  }

  test("Between") {
    val interval1 = Year(1999)
    val interval2 = Year(2002)
    val between = Between(interval1, interval2)

    assert(between.start === LocalDateTime.of(2000, 1, 1, 0, 0, 0, 0))
    assert(between.end === LocalDateTime.of(2002, 1, 1, 0, 0, 0, 0))
  }

  test("NthFromStartP") {
    val period1 = SimplePeriod(ChronoUnit.YEARS, 1, Modifier.Exact)

    val year = Year(2001)
    val nth = NthFromStartP(year, 2, period1)

    assert(nth.start === LocalDateTime.of(2002, 1, 1, 0, 0, 0, 0))
    assert(nth.end === LocalDateTime.of(2003, 1, 1, 0, 0, 0, 0))

    val period2 = SimplePeriod(ChronoUnit.MINUTES, 20, Modifier.Exact)
    val periodSum = SumP(Set(period1, period2), Modifier.Exact)
    val nth2 = NthFromStartP(year, 4, periodSum)

    assert(nth2.start === LocalDateTime.of(2004, 1, 1, 1, 0, 0, 0))
    assert(nth2.end === LocalDateTime.of(2005, 1, 1, 1, 20, 0, 0))
  }

  test("RepeatingUnit") {
    val ldt1 = LocalDateTime.of(2002, 3, 22, 11, 30, 30, 0)
    val ldt2 = LocalDateTime.of(2003, 5, 11, 22, 10, 20, 0)
    val interval = SimpleInterval(ldt1, ldt2)

    val pre = RepeatingUnit(ChronoUnit.MONTHS, Modifier.Exact).preceding(interval.start)
    assert(pre.next === SimpleInterval.of(2002, 2))
    assert(pre.next === SimpleInterval.of(2002, 1))

    val follow = RepeatingUnit(ChronoUnit.MONTHS, Modifier.Exact).following(interval.end)
    assert(follow.next === SimpleInterval.of(2003, 6))
    assert(follow.next === SimpleInterval.of(2003, 7))

    //Truncate method tests
    val mod = Modifier.End
    val centuryRI = RepeatingUnit(ChronoUnit.CENTURIES, mod)
    val decadeRI = RepeatingUnit(ChronoUnit.DECADES, mod)
    val weeksRI = RepeatingUnit(ChronoUnit.WEEKS, mod)

    assert(
      centuryRI.preceding(interval.start).next
        === SimpleInterval(LocalDateTime.of(1900, 1, 1, 0, 0), LocalDateTime.of(2000, 1, 1, 0, 0)))

    assert(
      centuryRI.following(interval.end).next
        === SimpleInterval(LocalDateTime.of(2100, 1, 1, 0, 0), LocalDateTime.of(2200, 1, 1, 0, 0)))

    assert(
      decadeRI.preceding(interval.start).next
        === SimpleInterval(LocalDateTime.of(1990, 1, 1, 0, 0), LocalDateTime.of(2000, 1, 1, 0, 0)))

    assert(
      decadeRI.following(interval.end).next
        === SimpleInterval(LocalDateTime.of(2010, 1, 1, 0, 0), LocalDateTime.of(2020, 1, 1, 0, 0)))

    // March 11, 2002 is a Monday
    assert(
      weeksRI.preceding(interval.start).next
        === SimpleInterval(LocalDateTime.of(2002, 3, 11, 0, 0), LocalDateTime.of(2002, 3, 18, 0, 0)))

    // May 12, 2003 is a Monday
    assert(
      weeksRI.following(interval.end).next
        === SimpleInterval(LocalDateTime.of(2003, 5, 12, 0, 0), LocalDateTime.of(2003, 5, 19, 0, 0)))

    val interval2 = SimpleInterval(
      LocalDateTime.of(2001, 2, 12, 3, 3), LocalDateTime.of(2001, 2, 14, 22, 0))
    val daysRI = RepeatingUnit(ChronoUnit.DAYS, Modifier.Exact)
    assert(daysRI.preceding(interval2.start).next === SimpleInterval.of(2001, 2, 11))
    assert(daysRI.following(interval2.end).next === SimpleInterval.of(2001, 2, 15))

    val interval3 = SimpleInterval(
      LocalDateTime.of(2001, 2, 12, 0, 0), LocalDateTime.of(2001, 2, 14, 0, 0))
    assert(daysRI.preceding(interval3.start).next === SimpleInterval.of(2001, 2, 11))
    assert(daysRI.following(interval3.end).next === SimpleInterval.of(2001, 2, 14))
  }

  test("RepeatingField") {
    val interval = SimpleInterval(
      LocalDateTime.of(2002, 3, 22, 11, 30, 30, 0), LocalDateTime.of(2003, 5, 10, 22, 10, 20, 0))

    val monthMay = RepeatingField(ChronoField.MONTH_OF_YEAR, 5, Modifier.Exact)
    val pre = monthMay.preceding(interval.start)
    assert(pre.next === SimpleInterval.of(2001, 5))
    assert(pre.next === SimpleInterval.of(2000, 5))
    val post = monthMay.following(interval.end)
    assert(post.next === SimpleInterval.of(2004, 5))
    assert(post.next === SimpleInterval.of(2005, 5))

    val day29 = RepeatingField(ChronoField.DAY_OF_MONTH, 29, Modifier.Exact)
    val pre2 = day29.preceding(interval.start)
    assert(pre2.next === SimpleInterval.of(2002, 1, 29))
    assert(pre2.next === SimpleInterval.of(2001, 12, 29))
    val post2 = day29.following(interval.end)
    assert(post2.next === SimpleInterval.of(2003, 5, 29))
    assert(post2.next === SimpleInterval.of(2003, 6, 29))

    // make sure that preceding and following are strict (no overlap allowed)
    val nov = RepeatingField(ChronoField.MONTH_OF_YEAR, 11)
    assert(nov.preceding(LocalDateTime.of(1989, 11, 2, 0, 0)).next === SimpleInterval.of(1988, 11))
    assert(nov.following(LocalDateTime.of(1989, 11, 2, 0, 0)).next === SimpleInterval.of(1990, 11))

    //No Exception at FieldRepeatingInterval instantiation
    val day300 = RepeatingField(ChronoField.DAY_OF_MONTH, 300, Modifier.Approx)
    intercept[DateTimeException] {
      //Exception thrown here
      val testException = day300.preceding(interval.start)
    }
  }

  test("LastRI") {
    val interval = SimpleInterval(
      LocalDateTime.of(2002, 3, 22, 11, 30, 30, 0), LocalDateTime.of(2003, 5, 10, 22, 10, 20, 0))
    val frInterval = RepeatingField(ChronoField.MONTH_OF_YEAR, 5, Modifier.Exact)
    val urInterval = RepeatingUnit(ChronoUnit.DAYS, Modifier.Exact)

    val lastFieldRI = LastRI(interval, frInterval)
    assert(lastFieldRI.start === LocalDateTime.of(2001, 5, 1, 0, 0, 0, 0))
    assert(lastFieldRI.end === LocalDateTime.of(2001, 6, 1, 0, 0, 0, 0))

    val lastUnitRI = LastRI(interval, urInterval)
    assert(lastUnitRI.start === LocalDateTime.of(2002, 3, 21, 0, 0, 0, 0))
    assert(lastUnitRI.end === LocalDateTime.of(2002, 3, 22, 0, 0, 0, 0))

    assert(
      LastRI(SimpleInterval.of(2017, 7, 7), RepeatingUnit(ChronoUnit.DAYS))
        === SimpleInterval.of(2017, 7, 6))
    assert(
      LastRI(SimpleInterval.of(2017, 7, 7), RepeatingField(ChronoField.DAY_OF_WEEK, 5))
        === SimpleInterval.of(2017, 6, 30))

    assert(
      LastRI(SimpleInterval.of(2017, 7, 8), RepeatingField(ChronoField.DAY_OF_WEEK, 5))
        === SimpleInterval.of(2017, 7, 7))
    assert(
      LastRI(SimpleInterval.of(2017, 7, 6), RepeatingField(ChronoField.DAY_OF_WEEK, 5))
        === SimpleInterval.of(2017, 6, 30))

    // January 2nd is the first Monday of 2017
    val lastWeek = LastRI(SimpleInterval.of(2017, 1, 9), RepeatingUnit(ChronoUnit.WEEKS))
    assert(lastWeek.start === LocalDateTime.of(2017, 1, 2, 0, 0))
    assert(lastWeek.end === LocalDateTime.of(2017, 1, 9, 0, 0))
  }

  test("LastFromEndRI") {
    assert(
      LastFromEndRI(SimpleInterval.of(2017, 7, 7), RepeatingUnit(ChronoUnit.DAYS))
        === SimpleInterval.of(2017, 7, 7))
    assert(
      LastFromEndRI(SimpleInterval.of(2017, 7, 7), RepeatingField(ChronoField.DAY_OF_WEEK, 5))
        === SimpleInterval.of(2017, 7, 7))

    assert(
      LastFromEndRI(SimpleInterval.of(2017, 7, 8), RepeatingField(ChronoField.DAY_OF_WEEK, 5))
        === SimpleInterval.of(2017, 7, 7))
    assert(
      LastFromEndRI(SimpleInterval.of(2017, 7, 6), RepeatingField(ChronoField.DAY_OF_WEEK, 5))
        === SimpleInterval.of(2017, 6, 30))
  }

  test("LastRIs") {
    val interval = SimpleInterval(
      LocalDateTime.of(2002, 3, 22, 11, 30, 30, 0), LocalDateTime.of(2003, 5, 10, 22, 10, 20, 0))
    val frInterval = RepeatingField(ChronoField.MONTH_OF_YEAR, 5, Modifier.Exact)
    val urInterval = RepeatingUnit(ChronoUnit.DAYS, Modifier.Exact)

    //Interval: March 22, 2002 @ 11:30:30 to May 10, 2003 @ 22:10:20
    //FieldRI: May
    //Expected: Sequence(May 2001, May 2000, May 1999)
    val lastFieldRIs = LastRIs(interval, frInterval, 3)
    assert(lastFieldRIs.size == 3)

    assert(lastFieldRIs(0).start === LocalDateTime.of(2001, 5, 1, 0, 0))
    assert(lastFieldRIs(0).end === LocalDateTime.of(2001, 6, 1, 0, 0))

    assert(lastFieldRIs(1).start === LocalDateTime.of(2000, 5, 1, 0, 0))
    assert(lastFieldRIs(1).end === LocalDateTime.of(2000, 6, 1, 0, 0))

    assert(lastFieldRIs(2).start === LocalDateTime.of(1999, 5, 1, 0, 0))
    assert(lastFieldRIs(2).end === LocalDateTime.of(1999, 6, 1, 0, 0))

    //Interval: March 22, 2002 @ 11:30:30 to May 10, 2003 @ 22:10:20
    //UnitRI: Days
    //Expected: Sequence(March 21, March 20, March 19, March 18, March 17 of 2002)
    val lastUnitRIs = LastRIs(interval, urInterval, 5)
    assert(lastUnitRIs.size === 5)

    assert(lastUnitRIs(0).start === LocalDateTime.of(2002, 3, 21, 0, 0))
    assert(lastUnitRIs(0).end === LocalDateTime.of(2002, 3, 22, 0, 0))

    assert(lastUnitRIs(1).start === LocalDateTime.of(2002, 3, 20, 0, 0))
    assert(lastUnitRIs(1).end === LocalDateTime.of(2002, 3, 21, 0, 0))

    assert(lastUnitRIs(2).start === LocalDateTime.of(2002, 3, 19, 0, 0))
    assert(lastUnitRIs(2).end === LocalDateTime.of(2002, 3, 20, 0, 0))

    assert(lastUnitRIs(3).start === LocalDateTime.of(2002, 3, 18, 0, 0))
    assert(lastUnitRIs(3).end === LocalDateTime.of(2002, 3, 19, 0, 0))

    assert(lastUnitRIs(4).start === LocalDateTime.of(2002, 3, 17, 0, 0))
    assert(lastUnitRIs(4).end === LocalDateTime.of(2002, 3, 18, 0, 0))
  }

  test("NextRI") {
    val interval = SimpleInterval(
      LocalDateTime.of(2002, 3, 22, 11, 30, 30, 0), LocalDateTime.of(2003, 5, 10, 22, 10, 20, 0))
    val frInterval = RepeatingField(ChronoField.MONTH_OF_YEAR, 5, Modifier.Exact)
    val urInterval = RepeatingUnit(ChronoUnit.DAYS, Modifier.Exact)

    val nextFieldRI = NextRI(interval, frInterval)
    assert(nextFieldRI.start === LocalDateTime.of(2004, 5, 1, 0, 0, 0, 0))
    assert(nextFieldRI.end === LocalDateTime.of(2004, 6, 1, 0, 0, 0, 0))

    val nextUnitRI = NextRI(interval, urInterval)
    assert(nextUnitRI.start === LocalDateTime.of(2003, 5, 11, 0, 0, 0, 0))
    assert(nextUnitRI.end === LocalDateTime.of(2003, 5, 12, 0, 0, 0, 0))

    // January 2nd is the first Monday of 2017
    val nextWeek = NextRI(SimpleInterval.of(2017, 1, 8), RepeatingUnit(ChronoUnit.WEEKS))
    assert(nextWeek.start === LocalDateTime.of(2017, 1, 9, 0, 0))
    assert(nextWeek.end === LocalDateTime.of(2017, 1, 16, 0, 0))
  }

  test("NextRIs") {
    val interval = SimpleInterval(
      LocalDateTime.of(2002, 3, 22, 11, 30, 30, 0), LocalDateTime.of(2003, 5, 10, 22, 10, 20, 0))
    val frInterval = RepeatingField(ChronoField.MONTH_OF_YEAR, 5, Modifier.Exact)
    val urInterval = RepeatingUnit(ChronoUnit.DAYS, Modifier.Exact)

    //Interval: March 22, 2002 @ 11:30:30 to May 10, 2003 @ 22:10:20
    //FieldRI: May
    //Expected: Sequence(May 2004, May 2005, May 2006)
    val nextFieldRIs = NextRIs(interval, frInterval, 3)
    assert(nextFieldRIs.size == 3)

    assert(nextFieldRIs(0).start === LocalDateTime.of(2004, 5, 1, 0, 0))
    assert(nextFieldRIs(0).end === LocalDateTime.of(2004, 6, 1, 0, 0))

    assert(nextFieldRIs(1).start === LocalDateTime.of(2005, 5, 1, 0, 0))
    assert(nextFieldRIs(1).end === LocalDateTime.of(2005, 6, 1, 0, 0))

    assert(nextFieldRIs(2).start === LocalDateTime.of(2006, 5, 1, 0, 0))
    assert(nextFieldRIs(2).end === LocalDateTime.of(2006, 6, 1, 0, 0))

    //Interval: March 22, 2002 @ 11:30:30 to May 10, 2003 @ 22:10:20
    //UnitRI: Days
    //Expected: Sequence(May 11, May 12, May 13, May 14, May 15 of 2003)
    val nextUnitRIs = NextRIs(interval, urInterval, 5)
    assert(nextUnitRIs.size == 5)

    assert(nextUnitRIs(0).start === LocalDateTime.of(2003, 5, 11, 0, 0))
    assert(nextUnitRIs(0).end === LocalDateTime.of(2003, 5, 12, 0, 0))

    assert(nextUnitRIs(1).start === LocalDateTime.of(2003, 5, 12, 0, 0))
    assert(nextUnitRIs(1).end === LocalDateTime.of(2003, 5, 13, 0, 0))

    assert(nextUnitRIs(2).start === LocalDateTime.of(2003, 5, 13, 0, 0))
    assert(nextUnitRIs(2).end === LocalDateTime.of(2003, 5, 14, 0, 0))

    assert(nextUnitRIs(3).start === LocalDateTime.of(2003, 5, 14, 0, 0))
    assert(nextUnitRIs(3).end === LocalDateTime.of(2003, 5, 15, 0, 0))

    assert(nextUnitRIs(4).start === LocalDateTime.of(2003, 5, 15, 0, 0))
    assert(nextUnitRIs(4).end === LocalDateTime.of(2003, 5, 16, 0, 0))
  }

  test("AfterRI") {
    val interval = SimpleInterval(
      LocalDateTime.of(2002, 3, 22, 11, 30, 30, 0), LocalDateTime.of(2003, 5, 10, 22, 10, 20, 0))
    val frInterval = RepeatingField(ChronoField.MONTH_OF_YEAR, 5, Modifier.Exact)
    val urInterval = RepeatingUnit(ChronoUnit.DAYS, Modifier.Exact)

    var afterFieldRI = AfterRI(interval, frInterval)
    assert(afterFieldRI.start === LocalDateTime.of(2004, 5, 1, 0, 0, 0, 0))
    assert(afterFieldRI.end === LocalDateTime.of(2004, 6, 1, 0, 0, 0, 0))

    afterFieldRI = AfterRI(interval, frInterval, 10)
    assert(afterFieldRI.start === LocalDateTime.of(2013, 5, 1, 0, 0, 0, 0))
    assert(afterFieldRI.end === LocalDateTime.of(2013, 6, 1, 0, 0, 0, 0))

    var afterUnitRI = AfterRI(interval, urInterval)
    assert(afterUnitRI.start === LocalDateTime.of(2003, 5, 11, 0, 0, 0, 0))
    assert(afterUnitRI.end === LocalDateTime.of(2003, 5, 12, 0, 0, 0, 0))

    afterUnitRI = AfterRI(interval, urInterval, 11)
    assert(afterUnitRI.start === LocalDateTime.of(2003, 5, 21, 0, 0, 0, 0))
    assert(afterUnitRI.end === LocalDateTime.of(2003, 5, 22, 0, 0, 0, 0))
  }

  test("BeforeRI") {
    val interval = SimpleInterval(
      LocalDateTime.of(2002, 3, 22, 11, 30, 30, 0), LocalDateTime.of(2003, 5, 10, 22, 10, 20, 0))
    val frInterval = RepeatingField(ChronoField.MONTH_OF_YEAR, 5, Modifier.Exact)
    val urInterval = RepeatingUnit(ChronoUnit.DAYS, Modifier.Exact)

    var beforeFieldRI = BeforeRI(interval, frInterval)
    assert(beforeFieldRI.start === LocalDateTime.of(2001, 5, 1, 0, 0, 0, 0))
    assert(beforeFieldRI.end === LocalDateTime.of(2001, 6, 1, 0, 0, 0, 0))

    beforeFieldRI = BeforeRI(interval, frInterval, 5)
    assert(beforeFieldRI.start === LocalDateTime.of(1997, 5, 1, 0, 0))
    assert(beforeFieldRI.end === LocalDateTime.of(1997, 6, 1, 0, 0))

    var beforeUnitRI = BeforeRI(interval, urInterval)
    assert(beforeUnitRI.start === LocalDateTime.of(2002, 3, 21, 0, 0, 0, 0))
    assert(beforeUnitRI.end === LocalDateTime.of(2002, 3, 22, 0, 0, 0, 0))

    beforeUnitRI = BeforeRI(interval, urInterval, 20)
    assert(beforeUnitRI.start === LocalDateTime.of(2002, 3, 2, 0, 0, 0, 0))
    assert(beforeUnitRI.end === LocalDateTime.of(2002, 3, 3, 0, 0, 0, 0))
  }

  test("NthFromStartRI") {
    val interval = SimpleInterval(
      LocalDateTime.of(2002, 3, 22, 11, 30, 30, 0), LocalDateTime.of(2003, 5, 10, 22, 10, 20, 0))
    val frInterval = RepeatingField(ChronoField.MONTH_OF_YEAR, 5, Modifier.Exact)
    val urInterval = RepeatingUnit(ChronoUnit.DAYS, Modifier.Exact)

    val nthFieldRI = NthFromStartRI(interval, 1, frInterval)
    assert(nthFieldRI.start === LocalDateTime.of(2002, 5, 1, 0, 0, 0, 0))
    assert(nthFieldRI.end === LocalDateTime.of(2002, 6, 1, 0, 0, 0, 0))

    val nthUnitRI = NthFromStartRI(interval, 3, urInterval)
    assert(nthUnitRI.start === LocalDateTime.of(2002, 3, 25, 0, 0, 0, 0))
    assert(nthUnitRI.end === LocalDateTime.of(2002, 3, 26, 0, 0, 0, 0))

    intercept[NotImplementedError] {
      val Interval(start, end) = NthFromStartRI(interval, 5, frInterval)
    }
  }

  test("ThisRI") {
    var interval: Interval = Year(2016)
    var repeatingInterval: RepeatingInterval = RepeatingUnit(ChronoUnit.DAYS)

    //Multiple element result, ThisRepeatingIntervals should be used instead
    intercept[MatchError] {
      val Interval(start, end) = ThisRI(interval, repeatingInterval)
    }

    //Interval: The Year of 2016
    //RI: April
    repeatingInterval = RepeatingField(ChronoField.MONTH_OF_YEAR, 4)
    var thisRI = ThisRI(interval, repeatingInterval)
    //Expected: "This April" April 2016
    assert((thisRI.start, thisRI.end) ===
      (LocalDateTime.of(2016, 4, 1, 0, 0), LocalDateTime.of(2016, 5, 1, 0, 0)))

    //Interval: July 1, 2016
    //RI: Months
    interval = SimpleInterval(LocalDateTime.of(2016, 7, 1, 0, 0), LocalDateTime.of(2016, 7, 2, 0, 0))
    repeatingInterval = RepeatingUnit(ChronoUnit.MONTHS)
    //Expected: "This Month" July 2016
    thisRI = ThisRI(interval, repeatingInterval)
    assert((thisRI.start, thisRI.end) ===
      (LocalDateTime.of(2016, 7, 1, 0, 0), LocalDateTime.of(2016, 8, 1, 0, 0)))

    // Interval: July 1, 2016
    // RI: Summers
    // Expected: June 21, 2016 through September 22, 2016
    thisRI = ThisRI(interval, RepeatingField(SUMMER_OF_YEAR, 1))
    assert((thisRI.start, thisRI.end) ===
      (LocalDateTime.of(2016, 6, 21, 0, 0), LocalDateTime.of(2016, 9, 22, 0, 0)))

    // Interval: July 1, 2016
    // RI: Winters
    // Expected: December 21, 2016 through March 20, 2017
    thisRI = ThisRI(interval, RepeatingField(WINTER_OF_YEAR, 1))
    assert((thisRI.start, thisRI.end) ===
      (LocalDateTime.of(2016, 12, 21, 0, 0), LocalDateTime.of(2017, 3, 20, 0, 0)))

    // Interval: July 1, 2016
    // RI: NIGHTS
    // Expected: July 1, 2016 at 21:00 through July 2, 2016 at 04:00
    thisRI = ThisRI(interval, RepeatingField(NIGHT_OF_DAY, 1))
    assert((thisRI.start, thisRI.end) ===
      (LocalDateTime.of(2016, 7, 1, 21, 0), LocalDateTime.of(2016, 7, 2, 4, 0)))
  }

  test("ThisRIs") {
    //~One day, Tuesday (1st of February 2005)
    val interval = SimpleInterval(
      LocalDateTime.of(2005, 2, 1, 3, 22), LocalDateTime.of(2005, 2, 2, 0, 0))

    //One week, Thursday the 10th through Thursday the 17th of April 2003
    val interval1 = SimpleInterval(
      LocalDateTime.of(2003, 4, 10, 0, 0), LocalDateTime.of(2003, 4, 17, 0, 0))

    //~11 months, 22nd of March 2002 through 10th of February 2003
    val interval2 = SimpleInterval(
      LocalDateTime.of(2002, 3, 22, 11, 30, 30, 0), LocalDateTime.of(2003, 2, 10, 22, 10, 20, 0))

    //Friday
    val frInterval1 = RepeatingField(ChronoField.DAY_OF_WEEK, 5)
    //March
    val frInterval2 = RepeatingField(ChronoField.MONTH_OF_YEAR, 3)

    //Interval: Tuesday (1st of February), FieldRI: Friday
    //Expected result: Friday (4th of February)
    var thisRI = ThisRIs(interval, frInterval1).iterator
    var next = thisRI.next
    assert(next.start === LocalDateTime.of(2005, 2, 4, 0, 0))
    assert(next.end === LocalDateTime.of(2005, 2, 5, 0, 0))
    //Expected: Only one element
    assert(thisRI.isEmpty)

    //Interval: Saturday (8th of March) through Friday (14th of March) 2003
    //FieldRI: Friday
    //Expected results: Friday (March 7), Friday (March 14)
    val interval3 = SimpleInterval(LocalDateTime.of(2003, 3, 8, 0, 0), LocalDateTime.of(2003, 3, 14, 0, 0))
    thisRI = ThisRIs(interval3, frInterval1).iterator
    next = thisRI.next
    assert(next.start === LocalDateTime.of(2003, 3, 7, 0, 0))
    assert(next.end === LocalDateTime.of(2003, 3, 8, 0, 0))
    next = thisRI.next
    assert(next.start === LocalDateTime.of(2003, 3, 14, 0, 0))
    assert(next.end === LocalDateTime.of(2003, 3, 15, 0, 0))
    //Expected: Only two elements
    assert(thisRI.isEmpty)

    //Interval: Thursday the 10th through Thursday the 17th of April 2003, FieldRI: Friday,
    //Expected Result: Friday (April 11), Friday (April 18)
    thisRI = ThisRIs(interval1, frInterval1).iterator
    next = thisRI.next
    assert(next.start === LocalDateTime.of(2003, 4, 11, 0, 0))
    assert(next.end === LocalDateTime.of(2003, 4, 12, 0, 0))
    next = thisRI.next
    assert(next.start === LocalDateTime.of(2003, 4, 18, 0, 0))
    assert(next.end === LocalDateTime.of(2003, 4, 19, 0, 0))
    //Expected: Only two elements
    assert(thisRI.isEmpty)

    //Interval: 22nd of March 2002 through 10th of February 2003
    //FieldRI: March
    //Expected Result: March 2002, March 2003
    thisRI = ThisRIs(interval2, frInterval2).iterator
    next = thisRI.next
    assert(next.start === LocalDateTime.of(2002, 3, 1, 0, 0))
    assert(next.end === LocalDateTime.of(2002, 4, 1, 0, 0))
    next = thisRI.next
    assert(next.start === LocalDateTime.of(2003, 3, 1, 0, 0))
    assert(next.end === LocalDateTime.of(2003, 4, 1, 0, 0))
    //Expected: Only two elements
    assert(thisRI.isEmpty)

    //Interval: Thursday the 10th through Thursday the 17th of April 2003, FieldRI: March
    //Expected Result: March 2003
    thisRI = ThisRIs(interval1, frInterval2).iterator
    next = thisRI.next
    assert(next.start === LocalDateTime.of(2003, 3, 1, 0, 0))
    assert(next.end === LocalDateTime.of(2003, 4, 1, 0, 0))
    //Expected: Only one element
    assert(thisRI.isEmpty)

    //Interval: 22nd of March 2002 through 10th of February 2003
    //FieldRI: Fridays
    //Expected Result: All Fridays (48 total)
    thisRI = ThisRIs(interval2, frInterval1).iterator
    assert(thisRI.size == 48)


    //Interval: Tuesday (1st of February 2005), UnitRI: Week
    //Expected result: One week, Monday, January 31st through Sunday, February 6th 2005
    var urInterval = RepeatingUnit(ChronoUnit.WEEKS)
    thisRI = ThisRIs(interval, urInterval).iterator
    next = thisRI.next
    assert(next.start === LocalDateTime.of(2005, 1, 31, 0, 0))
    assert(next.end === LocalDateTime.of(2005, 2, 7, 0, 0))
    assert(thisRI.isEmpty)

    //Interval: Thursday the 10th through Thursday the 17th of April 2003
    //UnitRI: Month
    //Expected Result: April 2003
    urInterval = RepeatingUnit(ChronoUnit.MONTHS)
    thisRI = ThisRIs(interval1, urInterval).iterator
    next = thisRI.next
    assert(next.start === LocalDateTime.of(2003, 4, 1, 0, 0))
    assert(next.end === LocalDateTime.of(2003, 5, 1, 0, 0))
    assert(thisRI.isEmpty)

    //Interval: 22nd of March 2002 through 10th of February 2003
    //UnitRI: Year
    //Expected Result: 2002, 2003
    urInterval = RepeatingUnit(ChronoUnit.YEARS)
    thisRI = ThisRIs(interval2, urInterval).iterator
    next = thisRI.next
    assert(next.start === Year(2002).start)
    assert(next.end === Year(2002).end)
    next = thisRI.next
    assert(next.start === Year(2003).start)
    assert(next.end === Year(2003).end)
    assert(thisRI.isEmpty)


    //Interval: Thursday the 10th through Thursday the 17th of April 2003
    //UnitRI: Day
    //Expected Result: All days in the interval (8 total)
    urInterval = RepeatingUnit(ChronoUnit.DAYS)
    thisRI = ThisRIs(interval1, urInterval).iterator
    assert(thisRI.size == 7)
  }

  test("UnionRI") {
    var interval = SimpleInterval(LocalDateTime.of(2003, 1, 1, 0, 0), LocalDateTime.of(2003, 1, 30, 0, 0))
    val fieldRI = RepeatingField(ChronoField.MONTH_OF_YEAR, 2, Modifier.Exact)
    val fieldRI2 = RepeatingField(ChronoField.DAY_OF_MONTH, 20, Modifier.Exact)
    var unionRI = UnionRI(Set(fieldRI, fieldRI2))

    assert(unionRI.base === ChronoUnit.DAYS)
    assert(unionRI.range === ChronoUnit.YEARS)

    ///////////////////////////////////////////////
    //Interval: January 1, 2003 to January 30, 2003
    //UnionRI: 20th of the month and Februaries
    var unionIterator = unionRI.preceding(interval.start)
    var next = unionIterator.next
    //Expected: December 20, 2002
    assert(next.start === LocalDateTime.of(2002, 12, 20, 0, 0))
    assert(next.end === LocalDateTime.of(2002, 12, 21, 0, 0))

    next = unionIterator.next
    //Expected: November 20, 2002
    assert(next.start === LocalDateTime.of(2002, 11, 20, 0, 0))
    assert(next.end === LocalDateTime.of(2002, 11, 21, 0, 0))

    unionIterator = unionRI.following(interval.end)
    next = unionIterator.next
    //Expected: February 2003
    assert(next.start === LocalDateTime.of(2003, 2, 1, 0, 0))
    assert(next.end === LocalDateTime.of(2003, 3, 1, 0, 0))

    next = unionIterator.next
    //Expected: February 20, 2003
    assert(next.start === LocalDateTime.of(2003, 2, 20, 0, 0))
    assert(next.end === LocalDateTime.of(2003, 2, 21, 0, 0))

    interval = SimpleInterval(LocalDateTime.of(2011, 7, 1, 0, 0), LocalDateTime.of(2011, 7, 30, 0, 0))
    val unitRI = RepeatingUnit(ChronoUnit.DAYS)
    val unitRI1 = RepeatingUnit(ChronoUnit.WEEKS)
    val unitRI2 = RepeatingUnit(ChronoUnit.MONTHS)
    unionRI = UnionRI(Set(unitRI, unitRI1, unitRI2))

    assert(unionRI.base === ChronoUnit.DAYS)
    assert(unionRI.range == ChronoUnit.MONTHS)

    ///////////////////////////////////////////////
    //Interval: July 1, 2003 to July 30, 2011
    //UnionRI: Days, Weeks, and Months
    unionIterator = unionRI.preceding(interval.start)
    next = unionIterator.next
    //Expected: June 2011
    assert(next.start === LocalDateTime.of(2011, 6, 1, 0, 0))
    assert(next.end === LocalDateTime.of(2011, 7, 1, 0, 0))

    next = unionIterator.next
    //Expected: June 30, 2011
    assert(next.start === LocalDateTime.of(2011, 6, 30, 0, 0))
    assert(next.end === LocalDateTime.of(2011, 7, 1, 0, 0))

    unionIterator = unionRI.following(interval.end)
    next = unionIterator.next
    //Expected: July 30, 2011
    assert(next.start === LocalDateTime.of(2011, 7, 30, 0, 0))
    assert(next.end === LocalDateTime.of(2011, 7, 31, 0, 0))

    next = unionIterator.next
    //Expected: July 31, 2011
    assert(next.start === LocalDateTime.of(2011, 7, 31, 0, 0))
    assert(next.end === LocalDateTime.of(2011, 8, 1, 0, 0))

    next = unionIterator.next
    //Expected: August 1, 2011
    assert(next.start === LocalDateTime.of(2011, 8, 1, 0, 0))
    assert(next.end === LocalDateTime.of(2011, 8, 2, 0, 0))

    next = unionIterator.next
    //Expected: August 1 through August 7 2011 (August 1, 2011 is a Monday)
    assert(next.start === LocalDateTime.of(2011, 8, 1, 0, 0))
    assert(next.end === LocalDateTime.of(2011, 8, 8, 0, 0))

    ///////////////////////////////////////////////
    //FieldRI with UnitRI
    //
    //Interval: July 1 to July 30, 2011
    //UnitRI: Weeks
    //FieldRI: 20th of the month
    val fieldRI3 = RepeatingField(ChronoField.DAY_OF_MONTH, 20, Modifier.Exact)
    unionRI = UnionRI(Set(unitRI1, fieldRI3))

    //Preceding
    unionIterator = unionRI.preceding(interval.start)
    next = unionIterator.next
    //Expected: June 20 through June 26, 2003 (June 20, 2011 is a Monday)
    assert(next.start === LocalDateTime.of(2011, 6, 20, 0, 0))
    assert(next.end === LocalDateTime.of(2011, 6, 27, 0, 0))

    next = unionIterator.next
    //Expected: June 20, 2003
    assert(next.start === LocalDateTime.of(2011, 6, 20, 0, 0))
    assert(next.end === LocalDateTime.of(2011, 6, 21, 0, 0))

    //Following
    unionIterator = unionRI.following(interval.end)
    next = unionIterator.next
    //Expected: August 1 through August 7 2011 (August 1, 2011 is a Monday)
    assert(next.start === LocalDateTime.of(2011, 8, 1, 0, 0))
    assert(next.end === LocalDateTime.of(2011, 8, 8, 0, 0))

    next = unionIterator.next
    //Expected: August 8 through August 14 2011
    assert(next.start === LocalDateTime.of(2011, 8, 8, 0, 0))
    assert(next.end === LocalDateTime.of(2011, 8, 15, 0, 0))

    next = unionIterator.next
    //Expected: August 15 through August 21, 2011
    assert(next.start === LocalDateTime.of(2011, 8, 15, 0, 0))
    assert(next.end === LocalDateTime.of(2011, 8, 22, 0, 0))

    next = unionIterator.next
    //Expected: August 20, 2011
    assert(next.start === LocalDateTime.of(2011, 8, 20, 0, 0))
    assert(next.end === LocalDateTime.of(2011, 8, 21, 0, 0))

    ///////////////////////////////////////////////
    //ThisRI with UnionRI
    //
    //Interval: July 1 to July 30, 2011
    //UnitRI: Weeks
    //FieldRI: 20th of the month
    val thisRI = ThisRIs(interval, unionRI).iterator
    next = thisRI.next
    //Expected: July 4 through July 10, 2011 (July 4, 2011 is a Monday)
    assert(next.start === LocalDateTime.of(2011, 7, 4, 0, 0))
    assert(next.end === LocalDateTime.of(2011, 7, 11, 0, 0))

    next = thisRI.next
    //Expected: July 11 through July 17, 2011
    assert(next.start === LocalDateTime.of(2011, 7, 11, 0, 0))
    assert(next.end === LocalDateTime.of(2011, 7, 18, 0, 0))

    next = thisRI.next
    //Expected: July 18 through July 24, 2011
    assert(next.start === LocalDateTime.of(2011, 7, 18, 0, 0))
    assert(next.end === LocalDateTime.of(2011, 7, 25, 0, 0))

    next = thisRI.next
    //Expected: July 20, 2011
    assert(next.start === LocalDateTime.of(2011, 7, 20, 0, 0))
    assert(next.end === LocalDateTime.of(2011, 7, 21, 0, 0))

    next = thisRI.next
    //Expected: July 25 through July 31, 2011
    assert(next.start === LocalDateTime.of(2011, 7, 25, 0, 0))
    assert(next.end === LocalDateTime.of(2011, 8, 1, 0, 0))

    //Expected: No further intervals
    assert(thisRI.isEmpty)

  }

  test("IntersectionRI") {
    //Interval: The year of 2016
    val interval = Year(2016)
    //January, Friday the 13th
    var intersectRI = IntersectionRI(
      Set(
        RepeatingField(ChronoField.DAY_OF_WEEK, 5, Modifier.Exact), //Friday
        RepeatingField(ChronoField.DAY_OF_MONTH, 13, Modifier.Exact), //the 13th
        RepeatingField(ChronoField.MONTH_OF_YEAR, 1, Modifier.Exact)) //January
    )

    assert(intersectRI.base === ChronoUnit.DAYS)
    assert(intersectRI.range === ChronoUnit.YEARS)

    //Interval: The year of 2016
    var following = intersectRI.following(interval.end)
    //Expected: Friday, January 13, 2017
    var next = following.next
    assert(next.start === LocalDateTime.of(2017, 1, 13, 0, 0))
    assert(next.start.getDayOfWeek == DayOfWeek.FRIDAY)
    assert(next.end === LocalDateTime.of(2017, 1, 14, 0, 0))

    //Expected: Friday, January 13, 2023
    next = following.next
    assert(next.start === LocalDateTime.of(2023, 1, 13, 0, 0))
    assert(next.start.getDayOfWeek == DayOfWeek.FRIDAY)
    assert(next.end === LocalDateTime.of(2023, 1, 14, 0, 0))

    //Interval: The year of 2016
    var preceding = intersectRI.preceding(interval.start)
    //Expected: Friday, January 13, 2012
    next = preceding.next
    assert(next.start === LocalDateTime.of(2012, 1, 13, 0, 0))
    assert(next.start.getDayOfWeek == DayOfWeek.FRIDAY)
    assert(next.end === LocalDateTime.of(2012, 1, 14, 0, 0))

    //Expected: Friday, January 13, 2006
    next = preceding.next
    assert(next.start === LocalDateTime.of(2006, 1, 13, 0, 0))
    assert(next.start.getDayOfWeek == DayOfWeek.FRIDAY)
    assert(next.end === LocalDateTime.of(2006, 1, 14, 0, 0))

    //RI: The hours of Friday the 13th
    intersectRI = IntersectionRI(
      Set(
        RepeatingField(ChronoField.DAY_OF_WEEK, 5, Modifier.Exact), //Friday
        RepeatingField(ChronoField.DAY_OF_MONTH, 13, Modifier.Exact), //the 13th
        RepeatingUnit(ChronoUnit.HOURS) //Hours
      ))
    //Interval: The year of 2016
    following = intersectRI.following(interval.end)
    //Expected: Friday, January 13, 2017 @ 0000
    next = following.next
    assert(next.start === LocalDateTime.of(2017, 1, 13, 0, 0))
    assert(next.end === LocalDateTime.of(2017, 1, 13, 1, 0))

    //Expected: (10 hours after previous time) Friday, January 13, 2017 @ 1000
    next = following.drop(9).next
    assert(next.start === LocalDateTime.of(2017, 1, 13, 10, 0))
    assert(next.end === LocalDateTime.of(2017, 1, 13, 11, 0))

    preceding = intersectRI.preceding(interval.start)
    //Expected: Friday, November 13, 2015 @ 2300 (Final hour of the day)
    next = preceding.next
    assert(next.start === LocalDateTime.of(2015, 11, 13, 23, 0))
    assert(next.end === LocalDateTime.of(2015, 11, 14, 0, 0))

    //Expected: (10 hours previous) Friday, November 13, 2015 @ 1300
    next = preceding.drop(9).next
    assert(next.start === LocalDateTime.of(2015, 11, 13, 13, 0))
    assert(next.end === LocalDateTime.of(2015, 11, 13, 14, 0))

/*
    intersectRI = Intersection(
      Set(
        RepeatingField(ChronoField.DAY_OF_WEEK, 1, Modifier.Exact),
        RepeatingField(NIGHT_OF_DAY, 1, Modifier.Exact))
    )
    following = intersectRI.following(interval.end)
    next = following.next
    assert(next.start === LocalDateTime.of(2017, 1, 13, 0,0 ))
*/





  }

  test("isDefined") {
    val threeDays = SimplePeriod(ChronoUnit.DAYS, 3)
    val fridays = RepeatingField(ChronoField.DAY_OF_WEEK, 5)
    assert(threeDays.isDefined === true)
    assert(UnknownPeriod.isDefined === false)
<<<<<<< HEAD
    assert(Sum(Set(threeDays, threeDays)).isDefined === true)
    assert(Sum(Set(threeDays, UnknownPeriod)).isDefined === false)
    //assert(LastRI(DocumentCreationTime, fridays).isDefined === false)
=======
    assert(SumP(Set(threeDays, threeDays)).isDefined === true)
    assert(SumP(Set(threeDays, UnknownPeriod)).isDefined === false)
    assert(LastRI(DocumentCreationTime, fridays).isDefined === false)
>>>>>>> 1bf45e33
    assert(AfterRI(Year(1965), fridays).isDefined === true)
  }

  test("PRI19980216.2000.0170 (349,358) last week") {
    assert(
      LastRI(SimpleInterval.of(1998, 2, 16), RepeatingUnit(ChronoUnit.WEEKS))
        === SimpleInterval(LocalDateTime.of(1998, 2, 9, 0, 0), LocalDateTime.of(1998, 2, 16, 0, 0)))
  }

  test("APW19980322.0749 (988,994) Monday") {
    assert(
      NextRI(SimpleInterval.of(1998, 3, 22, 14, 57), RepeatingField(ChronoField.DAY_OF_WEEK, 1))
        === SimpleInterval.of(1998, 3, 23))
  }

  test("APW19990206.0090 (767,781) Thursday night") {
    val dct = SimpleInterval.of(1999, 2, 6, 6, 22, 26)
    val thursday = RepeatingField(ChronoField.DAY_OF_WEEK, 4)
    val night = RepeatingField(NIGHT_OF_DAY, 1)
    assert(
      LastRI(dct, IntersectionRI(Set(thursday, night)))
        === SimpleInterval(LocalDateTime.of(1999, 2, 4, 21, 0), LocalDateTime.of(1999, 2, 5, 4, 0)))
  }

  test("wsj_0124 (450,457) Nov. 13") {
    val nov13 = IntersectionRI(
      Set(RepeatingField(ChronoField.MONTH_OF_YEAR, 11), RepeatingField(ChronoField.DAY_OF_MONTH, 13)))
    assert(NextRI(SimpleInterval.of(1989, 11, 2), nov13) === SimpleInterval.of(1989, 11, 13))
    assert(LastRI(SimpleInterval.of(1989, 11, 14), nov13) === SimpleInterval.of(1989, 11, 13))
    assert(NextRI(SimpleInterval.of(1989, 11, 12), nov13) === SimpleInterval.of(1989, 11, 13))
  }

  test("NYT19980206.0460 (2979,3004) first nine months of 1997") {
    assert(
      NthFromStartRIs(Year(1997), 1, RepeatingUnit(ChronoUnit.MONTHS), 9)
        === SimpleIntervals((1 to 9).map(m => SimpleInterval.of(1997, m))))
  }
}
<|MERGE_RESOLUTION|>--- conflicted
+++ resolved
@@ -1003,22 +1003,16 @@
 
   }
 
-  test("isDefined") {
-    val threeDays = SimplePeriod(ChronoUnit.DAYS, 3)
-    val fridays = RepeatingField(ChronoField.DAY_OF_WEEK, 5)
-    assert(threeDays.isDefined === true)
-    assert(UnknownPeriod.isDefined === false)
-<<<<<<< HEAD
-    assert(Sum(Set(threeDays, threeDays)).isDefined === true)
-    assert(Sum(Set(threeDays, UnknownPeriod)).isDefined === false)
-    //assert(LastRI(DocumentCreationTime, fridays).isDefined === false)
-=======
-    assert(SumP(Set(threeDays, threeDays)).isDefined === true)
-    assert(SumP(Set(threeDays, UnknownPeriod)).isDefined === false)
-    assert(LastRI(DocumentCreationTime, fridays).isDefined === false)
->>>>>>> 1bf45e33
-    assert(AfterRI(Year(1965), fridays).isDefined === true)
-  }
+//  test("isDefined") {
+//    val threeDays = SimplePeriod(ChronoUnit.DAYS, 3)
+//    val fridays = RepeatingField(ChronoField.DAY_OF_WEEK, 5)
+//    assert(threeDays.isDefined === true)
+//    assert(UnknownPeriod.isDefined === false)
+//    assert(SumP(Set(threeDays, threeDays)).isDefined === true)
+//    assert(SumP(Set(threeDays, UnknownPeriod)).isDefined === false)
+//    assert(LastRI(DocumentCreationTime, fridays).isDefined === false)
+//    assert(AfterRI(Year(1965), fridays).isDefined === true)
+//  }
 
   test("PRI19980216.2000.0170 (349,358) last week") {
     assert(
@@ -1028,7 +1022,7 @@
 
   test("APW19980322.0749 (988,994) Monday") {
     assert(
-      NextRI(SimpleInterval.of(1998, 3, 22, 14, 57), RepeatingField(ChronoField.DAY_OF_WEEK, 1))
+      NextRI(DocumentCreationTime(SimpleInterval.of(1998, 3, 22)), RepeatingField(ChronoField.DAY_OF_WEEK, 1))
         === SimpleInterval.of(1998, 3, 23))
   }
 
@@ -1054,4 +1048,11 @@
       NthFromStartRIs(Year(1997), 1, RepeatingUnit(ChronoUnit.MONTHS), 9)
         === SimpleIntervals((1 to 9).map(m => SimpleInterval.of(1997, m))))
   }
+
+  test("69@e@APW19980306.1001@isma5916 (1705,1711) Friday")
+  {
+    assert(
+    LastRI(SimpleInterval.of(1998, 3, 6, 13, 19), RepeatingField(ChronoField.DAY_OF_WEEK,  5))
+    === SimpleInterval.of(1998, 3, 6))
+  }
 }
